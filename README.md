# SARIF Tools

A set of command line tools and Python library for working with SARIF files.

Read more about the SARIF format here:
[sarifweb.azurewebsites.net](https://sarifweb.azurewebsites.net/).

## Installation

### Prerequisites

You need Python 3.8 or later installed.  Get it from [python.org](https://www.python.org/downloads/).
This document assumes that the `python` command runs that version.

### Installing on Windows

Open a user command prompt and type:

```cmd
pip install sarif-tools
```

Check for a warning such as the following:

```log
WARNING: The script sarif.exe is installed in 'C:\tools\Python38\Scripts' which is not on PATH.
```

Go into Windows Settings and search for "env" (Edit environment variables for your account) and
add the missing path to your PATH variable.  You'll need to open a new terminal or reboot, and
then you can type `sarif --version` at the command prompt.

To install system-wide for all users, use an Administrator command prompt instead, if you are
comfortable with the security risks.

### Installing on Linux or Mac

```bash
pip install sarif-tools
```

Check for a warning such as the following:

```log
WARNING: The script sarif is installed in '/home/XYZ/.local/bin' which is not on PATH.
```

Add the missing path to your PATH.  How to do that varies by Linux flavour, but editing `~/.profile`
is often a good approach.  Then after opening a new terminal or running `source ~/.profile`, you
should be able to type `sarif --version` at the command prompt.

To install system-wide, use `sudo pip install`.  Be aware that this is discouraged from a
security perspective.

### Testing the installation

After installing using `pip`, you should then be able to run:

```bash
sarif --version
```

### Troubleshooting installation

This section has suggestions in case the `sarif` command is not available after installation.

A launcher called `sarif` or `sarif.exe` is created in Python's `Scripts` directory.  The `Scripts`
directory needs to be in the `PATH` environment variable for you to be able to type `sarif` at the
command prompt; this is most likely the case if `pip` is run as a super-user when installing (e.g.
Administrator Command Prompt on Windows, or using `sudo` on Linux).
If the SARIF tools are installed for the current user only, adding the user's Scripts directory to
the current user's PATH variable is the best approach.  Search online for how to do that on your
system.

If the `Scripts` directory is not in the `PATH`, then you can type `python -m sarif` instead of
`sarif` to run the tool.

Confusion can arise when the `python` and `pip` commands on the `PATH` are from different
installations, or the `python` installation on the super-user's `PATH` is different from the
`python` command on the normal user's path.  On Windows, you can use `where python` and `where pip`
in normal CMD and Admin CMD to see which installations are in use; on Linux, it's `which python` and
`which pip` with and without `sudo`.

## Command Line Usage

```plain
usage: sarif [-h] [--version] [--debug] [--check {error,warning,note}] {blame,copy,csv,diff,emacs,html,info,ls,summary,trend,usage,word} ...

Process sets of SARIF files

positional arguments:
  {blame,copy,csv,diff,emacs,html,info,ls,summary,trend,usage,word}
                        command

optional arguments:
  -h, --help            show this help message and exit
  --version, -v         show program's version number and exit
  --debug               Print information useful for debugging
  --check {error,warning,note}, -x {error,warning,note}
                        Exit with error code if there are any issues of the specified level (or for diff, an increase in issues at that level).

commands:
blame    Enhance SARIF file with information from `git blame`
copy     Write a new SARIF file containing optionally-filtered data from other SARIF file(s)
csv      Write a CSV file listing the issues from the SARIF files(s) specified
diff     Find the difference between two [sets of] SARIF files
emacs    Write a representation of SARIF file(s) for viewing in emacs
html     Write an HTML representation of SARIF file(s) for viewing in a web browser
info     Print information about SARIF file(s) structure
ls       List all SARIF files in the directories specified
summary  Write a text summary with the counts of issues from the SARIF files(s) specified
trend    Write a CSV file with time series data from SARIF files with "yyyymmddThhmmssZ" timestamps in their filenames
usage    (Command optional) - print usage and exit
word     Produce MS Word .docx summaries of the SARIF files specified
Run `sarif <COMMAND> --help` for command-specific help.
```

### Commands

The commands are illustrated below assuming input files in the following locations:

- `C:\temp\sarif_files` = a directory of SARIF files with arbitrary filenames.
- `C:\temp\sarif_with_date` = a directory of SARIF files with filenames including timestamps e.g. `C:\temp\sarif_with_date\myapp_devskim_output_20211001T012000Z.sarif`.
- `C:\temp\old_sarif_files` = a directory of SARIF files with arbitrary filenames from an older build.
- `C:\code\my_source_repo` = checkout directory of source code files from which SARIF results were obtained.

#### blame

```plain
usage: sarif blame [-h] [--output PATH] [--code PATH] [file_or_dir [file_or_dir ...]]

Enhance SARIF file with information from `git blame`

positional arguments:
  file_or_dir           A SARIF file or a directory containing SARIF files

optional arguments:
  -h, --help            show this help message and exit
  --output PATH, -o PATH
                        Output file or directory
  --code PATH, -c PATH  Path to git repository; if not specified, the current working directory is used
```

Augment SARIF files with `git blame` information, and write the augmented files to a specified location.

```shell
sarif blame -o "C:\temp\sarif_files_with_blame_info" -c "C:\code\my_source_repo" "C:\temp\sarif_files"
```

If the current working directory is the git repository, the `-c` argument can be omitted.

See [Blame filtering](#blame-filtering) below for the format of the blame information that gets added to the SARIF files.

#### copy

```plain
usage: sarif copy [-h] [--output FILE] [--blame-filter FILE] [--timestamp] [file_or_dir [file_or_dir ...]]

Write a new SARIF file containing optionally-filtered data from other SARIF file(s)

positional arguments:
  file_or_dir           A SARIF file or a directory containing SARIF files

optional arguments:
  -h, --help            show this help message and exit
  --output FILE, -o FILE
                        Output file
  --blame-filter FILE, -b FILE
                        Specify the blame filter file to apply. See README for format.
  --timestamp, -t       Append current timestamp to output filename in the "yyyymmddThhmmssZ" format used by the `sarif trend` command
```

Write a new SARIF file containing optionally-filtered data from an existing SARIF file or multiple
SARIF files.  The resulting file contains each run from the original SARIF files back-to-back.
The results can be filtered (see [Blame filtering](#blame-filtering) below), in which case only
those results from the original SARIF files that meet the filter are included; the output file
contains no information about the excluded records.  If a run in the original file was empty,
or all its results are filtered out, the empty run is still included.

If no output filename is provided, a file called `out.sarif` in the current directory is written.
If the output file already exists and is also in the input file list, it is not included in the
inputs, to avoid duplication of results.  The output file is overwritten without warning.

The `file_or_dir` specifier can include wildcards e.g. `c:\temp\**\devskim*.sarif` (i.e.
a "glob").  This works for all commands, but it is particularly useful for `copy`.

One use for this is to combine a set of SARIF files from multiple static analysis tools run during
a build process into a single file that can be more easily stored and processed as a build asset.

#### csv

```plain
usage: sarif csv [-h] [--output PATH] [--blame-filter FILE] [--autotrim] [--trim PREFIX] [file_or_dir [file_or_dir ...]]

Write a CSV file listing the issues from the SARIF files(s) specified

positional arguments:
  file_or_dir           A SARIF file or a directory containing SARIF files

optional arguments:
  -h, --help            show this help message and exit
  --output PATH, -o PATH
                        Output file or directory
  --blame-filter FILE, -b FILE
                        Specify the blame filter file to apply. See README for format.
  --autotrim, -a        Strip off the common prefix of paths in the CSV output
  --trim PREFIX         Prefix to strip from issue paths, e.g. the checkout directory on the build agent
```

Write out a simple tabular list of issues from [a set of] SARIF files.  This can then be analysed, e.g. via Pivot Tables in Excel.

Use the `--trim` option to strip specific prefixes from the paths, to make the CSV less verbose.  Alternatively, use `--autotrim` to strip off the longest common prefix.

Generate a CSV summary of a single SARIF file with common file path prefix suppressed:

```shell
sarif csv "C:\temp\sarif_files\devskim_myapp.sarif"
```

Generate a CSV summary of a directory of SARIF files with path prefix `C:\code\my_source_repo` suppressed:

```shell
sarif csv --trim c:\code\my_source_repo "C:\temp\sarif_files"
```

If the SARIF file(s) contain blame information (as added by the `blame` command), then the CSV
includes an "Author" column indicating who last modified the line in question.

The CSV output can also be filtered using the same blame information; see
[Blame filtering](#blame-filtering) below for how to use the `--blame-filter` option.

#### diff

```plain
usage: sarif diff [-h] [--output FILE] [--blame-filter FILE] old_file_or_dir new_file_or_dir

Find the difference between two [sets of] SARIF files

positional arguments:
  old_file_or_dir       An old SARIF file or a directory containing the old SARIF files
  new_file_or_dir       A new SARIF file or a directory containing the new SARIF files

optional arguments:
  -h, --help            show this help message and exit
  --output FILE, -o FILE
                        Output file
  --blame-filter FILE, -b FILE
                        Specify the blame filter file to apply. See README for format.
```

Print the difference between two [sets of] SARIF files.

Difference between the issues in two SARIF files:

```shell
sarif diff "C:\temp\old_sarif_files\devskim_myapp.sarif" "C:\temp\sarif_files\devskim_myapp.sarif"
```

Difference between the issues in two directories of SARIF files:

```shell
sarif diff "C:\temp\old_sarif_files" "C:\temp\sarif_files"
```

Write output to JSON file instead of printing to stdout:

```shell
sarif diff -o mydiff.json "C:\temp\old_sarif_files\devskim_myapp.sarif" "C:\temp\sarif_files\devskim_myapp.sarif"
```

<<<<<<< HEAD
See [Blame filtering](#blame-filtering) below for how to use the `--blame-filter` option.
=======
The JSON format is like this:

```json

{
    "all": {
        "+": 5,
        "-": 11
    },
    "error": {
        "+": 2,
        "-": 0,
        "codes": {
            "XYZ1234 Some Issue": {
                "<": 0,
                ">": 2,
                "+@": [
                    {
                        "Location": "C:\\code\\file1.py",
                        "Line": 119
                    },
                    {
                        "Location": "C:\\code\\file2.py",
                        "Line": 61
                    }
                ]
            },
        }
    },
    "warning": {
        "+": 3,
        "-": 11,
        "codes": {...}
    },
    "note": {
        "+": 3,
        "-": 11,
        "codes": {...}
    }
}
```

Where:

- "+" indicates new issue types at this severity, "error", "warning" or "note"
- "-" indicates resolved issue types at this severity (no occurrences remaining)
- "codes" lists each issue code where the number of occurrences has changed:
  - occurrences before indicated by "<"
  - occurrences after indicated by ">"
  - new locations indicated by "+@"

If the set of issue codes at a given severity has changed, diff will report this even if the total
number of issue types at that severity is unchanged.

When the number of occurrences of an issue code is unchanged, diff will not report this issue code,
although it is possible that an equal number of new occurrences of the specific issue have arisen as
have been resolved.  This is to avoid reporting line number changes.

The `diff` operation shows the location of new occurrences of each issue.  When writing to an
output JSON file, all new locations are written, but when writing output to the console, a maximum
of three locations are shown.  Note that there can be some false positives here, if line numbers
have changed.

See [Blame filtering](blame-filtering) below for how to use the `--blame-filter` option.
>>>>>>> 4f778605

#### emacs

```plain
usage: sarif emacs [-h] [--output PATH] [--blame-filter FILE] [--no-autotrim] [--image IMAGE] [--trim PREFIX] [file_or_dir [file_or_dir ...]]

Write a representation of SARIF file(s) for viewing in emacs

positional arguments:
  file_or_dir           A SARIF file or a directory containing SARIF files

optional arguments:
  -h, --help            show this help message and exit
  --output PATH, -o PATH
                        Output file or directory
  --blame-filter FILE, -b FILE
                        Specify the blame filter file to apply. See README for format.
  --no-autotrim, -n     Do not strip off the common prefix of paths in the output document
  --image IMAGE         Image to include at top of file - SARIF logo by default
  --trim PREFIX         Prefix to strip from issue paths, e.g. the checkout directory on the build agent
```

#### html

```plain
usage: sarif html [-h] [--output PATH] [--blame-filter FILE] [--no-autotrim] [--image IMAGE] [--trim PREFIX] [file_or_dir [file_or_dir ...]]

Write an HTML representation of SARIF file(s) for viewing in a web browser

positional arguments:
  file_or_dir           A SARIF file or a directory containing SARIF files

optional arguments:
  -h, --help            show this help message and exit
  --output PATH, -o PATH
                        Output file or directory
  --blame-filter FILE, -b FILE
                        Specify the blame filter file to apply. See README for format.
  --no-autotrim, -n     Do not strip off the common prefix of paths in the output document
  --image IMAGE         Image to include at top of file - SARIF logo by default
  --trim PREFIX         Prefix to strip from issue paths, e.g. the checkout directory on the build agent
```

Create an HTML file summarising SARIF results.

```shell
sarif html -o summary.html "C:\temp\sarif_files"
```

Use the `--trim` option to strip specific prefixes from the paths, to make the generated HTML page less verbose.  The longest common prefix of the paths will be trimmed unless `--no-autotrim` is specified.

Use the `--image` option to provide a header image for the top of the HTML page.  The image is embedded into the HTML, so the HTML document remains a portable standalone file.

See [Blame filtering](#blame-filtering) below for how to use the `--blame-filter` option.

#### info

```plain
usage: sarif info [-h] [--output FILE] [file_or_dir [file_or_dir ...]]

Print information about SARIF file(s) structure

positional arguments:
  file_or_dir           A SARIF file or a directory containing SARIF files

optional arguments:
  -h, --help            show this help message and exit
  --output FILE, -o FILE
                        Output file
```

Print information about the structure of a SARIF file or multiple files.  This is about the JSON
structure rather than any meaning of the results produced by the tool.  The summary includes the
full path of the file, its size and modified date, the number of runs, and for each run, the
tool that generated the run, the number of results, and the entries in the results' property bags.

```plain
c:\temp\sarif_files\ios_devskim_output.sarif
  1256241 bytes (1.2 MiB)
  modified: 2021-10-13 21:50:01.251544, accessed: 2022-01-09 18:23:00.060573, ctime: 2021-10-13 20:49:00
  1 run
    Tool: devskim
    1323 results
    All results have properties: tags, DevSkimSeverity
```

#### ls

```plain
usage: sarif ls [-h] [--output FILE] [file_or_dir [file_or_dir ...]]

List all SARIF files in the directories specified

positional arguments:
  file_or_dir           A SARIF file or a directory containing SARIF files

optional arguments:
  -h, --help            show this help message and exit
  --output FILE, -o FILE
                        Output file
```

List SARIF files in one or more directories.

```shell
sarif ls "C:\temp\sarif_files" "C:\temp\sarif_with_date"
```

#### summary

```plain
usage: sarif summary [-h] [--output PATH] [--blame-filter FILE] [file_or_dir [file_or_dir ...]]

Write a text summary with the counts of issues from the SARIF files(s) specified

positional arguments:
  file_or_dir           A SARIF file or a directory containing SARIF files

optional arguments:
  -h, --help            show this help message and exit
  --output PATH, -o PATH
                        Output file or directory
  --blame-filter FILE, -b FILE
                        Specify the blame filter file to apply. See README for format.
```

Print a summary of the issues in one or more SARIF file(s), grouped by severity and then ordered by number of occurrences.

When directories are provided as input and output, a summary is written for each input file, along with another file containing the totals.

```shell
sarif summary -o summaries "C:\temp\sarif_files"
```

When no output directory or file is specified, the overall summary is printed to the standard output.

```shell
sarif summary "C:\temp\sarif_files\devskim_myapp.sarif"
```

See [Blame filtering](#blame-filtering) below for how to use the `--blame-filter` option.

#### trend

```plain
usage: sarif trend [-h] [--output FILE] [--blame-filter FILE] [--dateformat {dmy,mdy,ymd}] [file_or_dir [file_or_dir ...]]

Write a CSV file with time series data from SARIF files with "yyyymmddThhmmssZ" timestamps in their filenames

positional arguments:
  file_or_dir           A SARIF file or a directory containing SARIF files

optional arguments:
  -h, --help            show this help message and exit
  --output FILE, -o FILE
                        Output file
  --blame-filter FILE, -b FILE
                        Specify the blame filter file to apply. See README for format.
  --dateformat {dmy,mdy,ymd}, -f {dmy,mdy,ymd}
                        Date component order to use in output CSV. Default is `dmy`
```

Generate a CSV showing a timeline of issues from a set of SARIF files in a directory.  The SARIF file names must contain a
timestamp in the specific format `yyyymmddThhhmmss` e.g. `20211012T110000Z`.

The CSV can be loaded in Microsoft Excel for graphing and trend analysis.

```shell
sarif trend -o timeline.csv "C:\temp\sarif_with_date" --dateformat dmy
```

See [Blame filtering](#blame-filtering) below for how to use the `--blame-filter` option.

#### usage

```plain
usage: sarif usage [-h] [--output FILE]

(Command optional) - print usage and exit

optional arguments:
  -h, --help            show this help message and exit
  --output FILE, -o FILE
                        Output file
```

Print usage and exit.

#### word

```plain
usage: sarif word [-h] [--output PATH] [--blame-filter FILE] [--no-autotrim] [--image IMAGE] [--trim PREFIX] [file_or_dir [file_or_dir ...]]

Produce MS Word .docx summaries of the SARIF files specified

positional arguments:
  file_or_dir           A SARIF file or a directory containing SARIF files

optional arguments:
  -h, --help            show this help message and exit
  --output PATH, -o PATH
                        Output file or directory
  --blame-filter FILE, -b FILE
                        Specify the blame filter file to apply. See README for format.
  --no-autotrim, -n     Do not strip off the common prefix of paths in the output document
  --image IMAGE         Image to include at top of file - SARIF logo by default
  --trim PREFIX         Prefix to strip from issue paths, e.g. the checkout directory on the build agent
```

Create Word documents representing a SARIF file or multiple SARIF files.

If directories are provided for the `-o` option and the input, then a Word document is produced for each individual SARIF file
and for the full set of SARIF files.  Otherwise, a single Word document is created.

Create a Word document for each SARIF file and one for all of them together, in the `reports` directory (created if non-existent):

```shell
sarif word -o reports "C:\temp\sarif_files"
```

Create a Word document for a single SARIF file:

```shell
sarif word -o "reports\devskim_myapp.docx" "C:\temp\sarif_files\devskim_myapp.sarif"
```

Use the `--trim` option to strip specific prefixes from the paths, to make the generated documents less verbose.  The longest common prefix of the paths will be trimmed unless `--no-autotrim` is specified.

Use the `--image` option to provide a header image for the top of the Word document.

See [Blame filtering](#blame-filtering) below for how to use the `--blame-filter` option.

## Blame filtering

Use the `sarif blame` command to augment a SARIF file or multiple SARIF files with blame information.

Blame information is added to the property bag of each `result` object for which it was successfully obtained.  The keys and values used are as in the [git blame porcelain format](https://git-scm.com/docs/git-blame#_the_porcelain_format).  E.g.:

```json
{
  "ruleId": "SM00702",
  ...
  "properties": {
    "blame": {
      "author": "aperson",
      "author-mail": "<aperson@acompany.com>",
      "author-time": "1350899798",
      "author-tz": "+0000",
      "committer": "aperson",
      "committer-mail": "<aperson@acompany.com>",
      "committer-time": "1350899798",
      "committer-tz": "+0000",
      "summary": "blah blah commit comment blah",
      "boundary": true,
      "filename": "src/net/myproject/mypackage/MyClass.java"
    }
  }
}
```

Note that the bare `boundary` key is given the automatic value `true`.

This blame data can then be used for filtering and summarising via the `--blame-filter` option available for various commands.  This option requires a path to a filter-list file, containing a list of patterns and substrings to match against the blame information author email.  The format of a filter-list file is as follows:

```plain
# Lines beginning with # are interpreted as comments and ignored.
# A line beginning with "description: " is interpreted as an optional description for the filter.  If no title is specified, the filter file name is used.
description: Example filter from README.md
# Lines beginning with "+: " are interpreted as inclusion substrings.  E.g. the following line includes issues whose author-mail field contains "@microsoft.com".
+: @microsoft.com
# The "+: " can be omitted.
@microsoft.com
# Instead of a substring, a regular expression can be used, enclosed in "/" characters.  Issues whose author-mail field includes a string matching the regular expression are included.  Use ^ and $ to match the whole author-mail field.
+: /^<myname.*\.com>$/
# Again, the "+: " can be omitted for a regular expression include pattern.
/^<myname.*\.com>$/
# Lines beginning with "-: " are interpreted as exclusion substrings.  E.g. the following line excludes issues whose author-mail field contains "bot@microsoft.com".
-: bot@microsoft.com
# Instead of a substring, a regular expression can be used, enclosed in "/" characters.  Issues whose author-mail field includes a string matching the regular expression are excluded.  Use ^ and $ to match the whole author-mail field.  E.g. the following pattern excludes all issues whose author-mail field contains a GUID.
-: /[0-9A-F]{8}[-][0-9A-F]{4}[-][0-9A-F]{4}[-][0-9A-F]{4}[-][0-9A-F]{12}/
```

Here's an example of a filter-file that includes issues on lines changed by an `@microsoft.com` email address or a `myname.SOMETHING.com` email address, but not if those email addresses end in `bot@microsoft.com` or contain a GUID.  It's the same as the above example, with comments stripped out.

```plain
description: Example filter from README.md
+: @microsoft.com
+: /^<myname.*\.com>$/
-: bot@microsoft.com
-: /[0-9A-F]{8}[-][0-9A-F]{4}[-][0-9A-F]{4}[-][0-9A-F]{4}[-][0-9A-F]{12}/
```

All matching is case insensitive, because email addresses are.  Whitespace at the start and end of lines is ignored, which also means that line ending characters don't matter.  The blame filter file must be UTF-8 encoded (including plain ASCII7).  It can have a byte order mark or not.

If there are no inclusion patterns, all issues are included except for those matching the exclusion patterns.  If there are inclusion patterns, only issues matching the inclusion patterns are included.  If an issue matches one or more inclusion patterns and also at least one exclusion pattern, it is excluded.

Sometimes, there may be issues in the SARIF file to which the filter cannot be applied, because blame information is not available.  This can be for two reasons: either there is no blame information recorded for the file in which the issue occurred, or the issue location lacks a line number (or specifies line number 1 as a placeholder) so that blame information cannot be correlated to the issue.  These issues are included by default.  To identify which issues these are, create a filter file that excludes everything to which the filter can be applied:

```plain
description: Exclude everything filterable
-: /.*/
```

Then run a `sarif` command using this filter file as the `--blame-filter` to see the default-included issues.

## Usage as a Python library

Although not its primary purpose, you can use sarif-tools from a Python script or module to
load and summarise SARIF results.

### Basic usage pattern

After installation, use `sarif.loader` to load a SARIF file or files, and then use the operations
on the returned `SarifFile` or `SarifFileSet` objects to explore the data.

```python
from sarif import loader

sarif_data = loader.load_sarif_file(path_to_sarif_file)
issue_count_by_severity = sarif_data.get_result_count_by_severity()
error_histogram = sarif_data.get_issue_code_histogram("error")
```

### Result access API

The three classes defined in the `sarif_files` module, `SarifFileSet`, `SarifFile` and `SarifRun`,
provide similar APIs, which allows SARIF results to be handled similarly at multiple levels of
aggregation.  This section briefly describes some of the key APIs at the three levels of
aggregation.

#### get_distinct_tool_names()

Returns a list of distinct tool names in a `SarifFile` or for all files in a `SarifFileSet`.
A `SarifRun` has a single tool name so the equivalent method is `get_tool_name()`.

#### get_results()

Return the list of SARIF results.  These are objects as defined in the
[SARIF standard section 3.27](https://docs.oasis-open.org/sarif/sarif/v2.1.0/os/sarif-v2.1.0-os.html#_Toc34317638).

#### get_records()

Return the list of SARIF results as simplified, flattened record dicts.  Each record has the
attributes defined in `sarif_file.RECORD_ATTRIBUTES`.

- `"Tool"` - the tool name for the run containing the result.
- `"Severity"` - the SARIF severity for the record.  One of `error`, `warning` (the default if the
  record doesn't specify) or `note`.
- `"Code"` - the issue code from the result.
- `"Location"` - the location of the issue, typically the file containing the issue.  Format varies
  by tool.
- `"Line"` - the line number in the file where the issue occurs.  Value is a string.  This defaults
  to `"1"` if the tool failed to identify the line.

#### get_records_grouped_by_severity()

As per `get_records()`, but the result is a dict from SARIF severity level (`error`, `warning` and
`note`) to the list of records of that severity level.

#### get_result_count(), get_result_count_by_severity()

Get the total number of SARIF results.  `get_result_count_by_severity()` returns a dict from
SARIF severity level (`error`, `warning` and `note`) to the integer number of results of that
severity.

#### get_issue_code_histogram(severity)

For the given severity, get histogram in the form of a list of pairs.  The first item in each pair
is the issue code, the second item is the number of matching records, and the list is sorted in
decreasing order of frequency (the same as the `sarif summary` command output).

#### Disaggregation and filename access

These fields and methods allow access to the underlying information about the SARIF files.

- `SarifFileSet.subdirs` - a list of `SarifFileSet` objects corresponding to the subdirectories of
  the directory from which the `SarifFileSet` was created.
- `SarifFileSet.files` - a list of `SarifFile` objects corresponding to the SARIF files contained
  in the directory from which the `SarifFileSet` was created.
- `SarifFile.get_abs_file_path()` - get the absolute path to the SARIF file.
- `SarifFile.get_file_name()` - get the name of the SARIF file.
- `SarifFile.get_file_name_without_extension()` - get the name of the SARIF file without its
  extension.  Useful for constructing derived filenames.
- `SarifFile.get_filename_timestamp()` - extract the timestamp from the filename of a SARIF file,
  and return it as a string.  The timestamp must be in the format specified in the `sarif trend`
  command.
- `SarifFile.runs` - a list of `SarifRun` objects contained in the SARIF file.  Most SARIF files
  only contain a single run, but it is possible to aggregate runs from multiple tools into a
  single SARIF file.

#### Path shortening API

Call `init_path_prefix_stripping(autotrim, path_prefixes)` on a `SarifFileSet`, `SarifFile` or `SarifRun` object to set up path filtering, either automatically removing the longest common prefix (`autotrim=True`) or removing specific prefixes (`autotrim=False` and a list of strings in `path_prefixes`).

#### Blame filtering API

Call `init_blame_filter(filter_description, include_substrings, include_regexes, exclude_substrings, exclude_regexes)` on a `SarifFileSet`, `SarifFile` or `SarifRun` object to set up blame filtering.  `filter_description` is a string and the other parameters are lists of strings (with no `/` characters around the regular expressions).  They correspond in an obvious way to the filter file contents described in [Blame filtering](#blame-filtering) above.

Call `get_filter_stats()` to retrieve the filter stats after reading the results or records from sarif files.  It returns `None` if there is no filter, or otherwise a `sarif_file.FilterStats` object with integer fields `filtered_in_result_count`, `filtered_out_result_count`, `missing_blame_count` and `unconvincing_line_number_count`.  Call `to_string()` on the `FilterStats` object for a readable representation of these statistics, which also includes the filter file name or description (`filter_description` field).

## Suggested usage in CI pipelines

Using the `--check` option in combination with the `summary` command causes sarif-tools to exit
with a nonzero exit code if there are any issues of the specified level, or higher.  This can
be useful to fail a continuous integration (CI) pipeline in the case of SAST violation.

The SARIF issue levels are `error`, `warning` and `note`.  These are all valid options for the
`--check` option.

E.g. to fail if there are any errors or warnings:

```dos
sarif --check warning summary c:\temp\sarif_files
```

The `diff` command can check for any increase in issues of the specified level or above, relative
to a previous or baseline build.

E.g. to fail if there are any new issue codes at error level:

```dos
sarif --check error diff c:\temp\old_sarif_files c:\temp\sarif_files
```

You can also use sarif-tools to filter and consolidate the output from multiple tools.  E.g.

```bash
# First run your static analysis tools, configured to write SARIF output.  How to do that depends
# the tool.

# Now run the blame command to augment the output with blame information.
sarif blame -o with_blame/myapp_mytool_with_blame.sarif myapp_mytool.sarif

# Now combine all tools' output into a single file
sarif copy --timestamp -o artifacts/myapp_alltools_with_blame.sarif
```

Download the file `myapp_alltools_with_blame_TIMESTAMP.sarif` that is generated.  Then later you can
filter the results using the `--blame-filter` argument, or generate graph of code quality over time
using `sarif trend`.

## Credits

sarif-tools was originally developed during the Microsoft Global Hackathon 2021 by Simon Abykov, Nick Brabbs, Anthony Hayward, Sivaji Kondapalli, Matt Parkes and Kathryn Pentland.

Thank you to everyone who has contributed
[pull requests](https://github.com/microsoft/sarif-tools/pulls?q=reason%3Acompleted)
since the initial release!<|MERGE_RESOLUTION|>--- conflicted
+++ resolved
@@ -268,9 +268,6 @@
 sarif diff -o mydiff.json "C:\temp\old_sarif_files\devskim_myapp.sarif" "C:\temp\sarif_files\devskim_myapp.sarif"
 ```
 
-<<<<<<< HEAD
-See [Blame filtering](#blame-filtering) below for how to use the `--blame-filter` option.
-=======
 The JSON format is like this:
 
 ```json
@@ -334,8 +331,7 @@
 of three locations are shown.  Note that there can be some false positives here, if line numbers
 have changed.
 
-See [Blame filtering](blame-filtering) below for how to use the `--blame-filter` option.
->>>>>>> 4f778605
+See [Blame filtering](#blame-filtering) below for how to use the `--blame-filter` option.
 
 #### emacs
 
